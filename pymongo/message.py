# Copyright 2009-present MongoDB, Inc.
#
# Licensed under the Apache License, Version 2.0 (the "License");
# you may not use this file except in compliance with the License.
# You may obtain a copy of the License at
#
# http://www.apache.org/licenses/LICENSE-2.0
#
# Unless required by applicable law or agreed to in writing, software
# distributed under the License is distributed on an "AS IS" BASIS,
# WITHOUT WARRANTIES OR CONDITIONS OF ANY KIND, either express or implied.
# See the License for the specific language governing permissions and
# limitations under the License.

"""Tools for creating `messages
<http://www.mongodb.org/display/DOCS/Mongo+Wire+Protocol>`_ to be sent to
MongoDB.

.. note:: This module is for internal use and is generally not needed by
   application developers.
"""

import datetime
import random
import struct

from io import BytesIO as _BytesIO

import bson
from bson import (CodecOptions,
                  encode,
                  _decode_selective,
                  _dict_to_bson,
                  _make_c_string)
from bson.int64 import Int64
from bson.raw_bson import (_inflate_bson, DEFAULT_RAW_BSON_OPTIONS,
                           RawBSONDocument)
from bson.son import SON

try:
    from pymongo import _cmessage
    _use_c = True
except ImportError:
    _use_c = False
from pymongo.errors import (ConfigurationError,
                            CursorNotFound,
                            DocumentTooLarge,
                            ExecutionTimeout,
                            InvalidOperation,
                            NotPrimaryError,
                            OperationFailure,
                            ProtocolError)
from pymongo.hello import HelloCompat
from pymongo.read_preferences import ReadPreference
from pymongo.write_concern import WriteConcern


MAX_INT32 = 2147483647
MIN_INT32 = -2147483648

# Overhead allowed for encoded command documents.
_COMMAND_OVERHEAD = 16382

_INSERT = 0
_UPDATE = 1
_DELETE = 2

_EMPTY   = b''
_BSONOBJ = b'\x03'
_ZERO_8  = b'\x00'
_ZERO_16 = b'\x00\x00'
_ZERO_32 = b'\x00\x00\x00\x00'
_ZERO_64 = b'\x00\x00\x00\x00\x00\x00\x00\x00'
_SKIPLIM = b'\x00\x00\x00\x00\xff\xff\xff\xff'
_OP_MAP = {
    _INSERT: b'\x04documents\x00\x00\x00\x00\x00',
    _UPDATE: b'\x04updates\x00\x00\x00\x00\x00',
    _DELETE: b'\x04deletes\x00\x00\x00\x00\x00',
}
_FIELD_MAP = {
    'insert': 'documents',
    'update': 'updates',
    'delete': 'deletes'
}

_UNICODE_REPLACE_CODEC_OPTIONS = CodecOptions(
    unicode_decode_error_handler='replace')


def _randint():
    """Generate a pseudo random 32 bit integer."""
    return random.randint(MIN_INT32, MAX_INT32)


def _maybe_add_read_preference(spec, read_preference):
    """Add $readPreference to spec when appropriate."""
    mode = read_preference.mode
    document = read_preference.document
    # Only add $readPreference if it's something other than primary to avoid
    # problems with mongos versions that don't support read preferences. Also,
    # for maximum backwards compatibility, don't add $readPreference for
    # secondaryPreferred unless tags or maxStalenessSeconds are in use (setting
    # the secondaryOkay bit has the same effect).
    if mode and (
            mode != ReadPreference.SECONDARY_PREFERRED.mode or
            len(document) > 1):
        if "$query" not in spec:
            spec = SON([("$query", spec)])
        spec["$readPreference"] = document
    return spec


def _convert_exception(exception):
    """Convert an Exception into a failure document for publishing."""
    return {'errmsg': str(exception),
            'errtype': exception.__class__.__name__}


def _convert_write_result(operation, command, result):
    """Convert a legacy write result to write command format."""

    # Based on _merge_legacy from bulk.py
    affected = result.get("n", 0)
    res = {"ok": 1, "n": affected}
    errmsg = result.get("errmsg", result.get("err", ""))
    if errmsg:
        # The write was successful on at least the primary so don't return.
        if result.get("wtimeout"):
            res["writeConcernError"] = {"errmsg": errmsg,
                                        "code": 64,
                                        "errInfo": {"wtimeout": True}}
        else:
            # The write failed.
            error = {"index": 0,
                     "code": result.get("code", 8),
                     "errmsg": errmsg}
            if "errInfo" in result:
                error["errInfo"] = result["errInfo"]
            res["writeErrors"] = [error]
            return res
    if operation == "insert":
        # GLE result for insert is always 0 in most MongoDB versions.
        res["n"] = len(command['documents'])
    elif operation == "update":
        if "upserted" in result:
            res["upserted"] = [{"index": 0, "_id": result["upserted"]}]
        # Versions of MongoDB before 2.6 don't return the _id for an
        # upsert if _id is not an ObjectId.
        elif result.get("updatedExisting") is False and affected == 1:
            # If _id is in both the update document *and* the query spec
            # the update document _id takes precedence.
            update = command['updates'][0]
            _id = update["u"].get("_id", update["q"].get("_id"))
            res["upserted"] = [{"index": 0, "_id": _id}]
    return res


_OPTIONS = SON([
    ('tailable', 2),
    ('oplogReplay', 8),
    ('noCursorTimeout', 16),
    ('awaitData', 32),
    ('allowPartialResults', 128)])


_MODIFIERS = SON([
    ('$query', 'filter'),
    ('$orderby', 'sort'),
    ('$hint', 'hint'),
    ('$comment', 'comment'),
    ('$maxScan', 'maxScan'),
    ('$maxTimeMS', 'maxTimeMS'),
    ('$max', 'max'),
    ('$min', 'min'),
    ('$returnKey', 'returnKey'),
    ('$showRecordId', 'showRecordId'),
    ('$showDiskLoc', 'showRecordId'),  # <= MongoDb 3.0
    ('$snapshot', 'snapshot')])


def _gen_find_command(coll, spec, projection, skip, limit, batch_size, options,
                      read_concern, collation=None, session=None,
                      allow_disk_use=None):
    """Generate a find command document."""
    cmd = SON([('find', coll)])
    if '$query' in spec:
        cmd.update([(_MODIFIERS[key], val) if key in _MODIFIERS else (key, val)
                    for key, val in spec.items()])
        if '$explain' in cmd:
            cmd.pop('$explain')
        if '$readPreference' in cmd:
            cmd.pop('$readPreference')
    else:
        cmd['filter'] = spec

    if projection:
        cmd['projection'] = projection
    if skip:
        cmd['skip'] = skip
    if limit:
        cmd['limit'] = abs(limit)
        if limit < 0:
            cmd['singleBatch'] = True
    if batch_size:
        cmd['batchSize'] = batch_size
    if read_concern.level and not (session and session.in_transaction):
        cmd['readConcern'] = read_concern.document
    if collation:
        cmd['collation'] = collation
    if allow_disk_use is not None:
        cmd['allowDiskUse'] = allow_disk_use
    if options:
        cmd.update([(opt, True)
                    for opt, val in _OPTIONS.items()
                    if options & val])

    return cmd


def _gen_get_more_command(cursor_id, coll, batch_size, max_await_time_ms):
    """Generate a getMore command document."""
    cmd = SON([('getMore', cursor_id),
               ('collection', coll)])
    if batch_size:
        cmd['batchSize'] = batch_size
    if max_await_time_ms is not None:
        cmd['maxTimeMS'] = max_await_time_ms
    return cmd


class _Query(object):
    """A query operation."""

    __slots__ = ('flags', 'db', 'coll', 'ntoskip', 'spec',
                 'fields', 'codec_options', 'read_preference', 'limit',
                 'batch_size', 'name', 'read_concern', 'collation',
                 'session', 'client', 'allow_disk_use', '_as_command',
                 'exhaust')

    # For compatibility with the _GetMore class.
    sock_mgr = None
    cursor_id = None

    def __init__(self, flags, db, coll, ntoskip, spec, fields,
                 codec_options, read_preference, limit,
                 batch_size, read_concern, collation, session, client,
                 allow_disk_use, exhaust):
        self.flags = flags
        self.db = db
        self.coll = coll
        self.ntoskip = ntoskip
        self.spec = spec
        self.fields = fields
        self.codec_options = codec_options
        self.read_preference = read_preference
        self.read_concern = read_concern
        self.limit = limit
        self.batch_size = batch_size
        self.collation = collation
        self.session = session
        self.client = client
        self.allow_disk_use = allow_disk_use
        self.name = 'find'
        self._as_command = None
        self.exhaust = exhaust

    def namespace(self):
        return "%s.%s" % (self.db, self.coll)

    def use_command(self, sock_info):
        use_find_cmd = False
        if not self.exhaust:
            use_find_cmd = True
        elif sock_info.max_wire_version >= 8:
            # OP_MSG supports exhaust on MongoDB 4.2+
            use_find_cmd = True
        elif not self.read_concern.ok_for_legacy:
            raise ConfigurationError(
                'read concern level of %s is not valid '
                'with a max wire version of %d.'
                % (self.read_concern.level,
                   sock_info.max_wire_version))

        sock_info.validate_session(self.client, self.session)
        return use_find_cmd

    def as_command(self, sock_info):
        """Return a find command document for this query."""
        # We use the command twice: on the wire and for command monitoring.
        # Generate it once, for speed and to avoid repeating side-effects.
        if self._as_command is not None:
            return self._as_command

        explain = '$explain' in self.spec
        cmd = _gen_find_command(
            self.coll, self.spec, self.fields, self.ntoskip,
            self.limit, self.batch_size, self.flags, self.read_concern,
            self.collation, self.session, self.allow_disk_use)
        if explain:
            self.name = 'explain'
            cmd = SON([('explain', cmd)])
        session = self.session
        sock_info.add_server_api(cmd)
        if session:
            session._apply_to(cmd, False, self.read_preference, sock_info)
            # Explain does not support readConcern.
            if not explain and not session.in_transaction:
                session._update_read_concern(cmd, sock_info)
        sock_info.send_cluster_time(cmd, session, self.client)
        # Support auto encryption
        client = self.client
        if (client._encrypter and
                not client._encrypter._bypass_auto_encryption):
            cmd = client._encrypter.encrypt(
                self.db, cmd, False, self.codec_options)
        self._as_command = cmd, self.db
        return self._as_command

    def get_message(self, read_preference, sock_info, use_cmd=False):
        """Get a query message, possibly setting the secondaryOk bit."""
        if read_preference.mode:
            # Set the secondaryOk bit.
            flags = self.flags | 4
        else:
            flags = self.flags

        ns = self.namespace()
        spec = self.spec

        if use_cmd:
            spec = self.as_command(sock_info)[0]
            request_id, msg, size, _ = _op_msg(
<<<<<<< HEAD
                0, spec, self.db, read_preference,
                False, self.codec_options,
=======
                0, spec, self.db, self.read_preference,
                set_secondary_ok, self.codec_options,
>>>>>>> b2f3c665
                ctx=sock_info.compression_context)
            return request_id, msg, size

        # OP_QUERY treats ntoreturn of -1 and 1 the same, return
        # one document and close the cursor. We have to use 2 for
        # batch size if 1 is specified.
        ntoreturn = self.batch_size == 1 and 2 or self.batch_size
        if self.limit:
            if ntoreturn:
                ntoreturn = min(self.limit, ntoreturn)
            else:
                ntoreturn = self.limit

        if sock_info.is_mongos:
            spec = _maybe_add_read_preference(spec, read_preference)

        return _query(flags, ns, self.ntoskip, ntoreturn,
                      spec, None if use_cmd else self.fields,
                      self.codec_options, ctx=sock_info.compression_context)


class _GetMore(object):
    """A getmore operation."""

    __slots__ = ('db', 'coll', 'ntoreturn', 'cursor_id', 'max_await_time_ms',
                 'codec_options', 'read_preference', 'session', 'client',
                 'sock_mgr', '_as_command', 'exhaust')

    name = 'getMore'

    def __init__(self, db, coll, ntoreturn, cursor_id, codec_options,
                 read_preference, session, client, max_await_time_ms,
                 sock_mgr, exhaust):
        self.db = db
        self.coll = coll
        self.ntoreturn = ntoreturn
        self.cursor_id = cursor_id
        self.codec_options = codec_options
        self.read_preference = read_preference
        self.session = session
        self.client = client
        self.max_await_time_ms = max_await_time_ms
        self.sock_mgr = sock_mgr
        self._as_command = None
        self.exhaust = exhaust

    def namespace(self):
        return "%s.%s" % (self.db, self.coll)

    def use_command(self, sock_info):
        use_cmd = False
        if not self.exhaust:
            use_cmd = True
        elif sock_info.max_wire_version >= 8:
            # OP_MSG supports exhaust on MongoDB 4.2+
            use_cmd = True

        sock_info.validate_session(self.client, self.session)
        return use_cmd

    def as_command(self, sock_info):
        """Return a getMore command document for this query."""
        # See _Query.as_command for an explanation of this caching.
        if self._as_command is not None:
            return self._as_command

        cmd = _gen_get_more_command(self.cursor_id, self.coll,
                                    self.ntoreturn,
                                    self.max_await_time_ms)

        if self.session:
            self.session._apply_to(cmd, False, self.read_preference, sock_info)
        sock_info.add_server_api(cmd)
        sock_info.send_cluster_time(cmd, self.session, self.client)
        # Support auto encryption
        client = self.client
        if (client._encrypter and
                not client._encrypter._bypass_auto_encryption):
            cmd = client._encrypter.encrypt(
                self.db, cmd, False, self.codec_options)
        self._as_command = cmd, self.db
        return self._as_command

    def get_message(self, dummy0, sock_info, use_cmd=False):
        """Get a getmore message."""

        ns = self.namespace()
        ctx = sock_info.compression_context

        if use_cmd:
            spec = self.as_command(sock_info)[0]
            if self.sock_mgr:
                flags = _OpMsg.EXHAUST_ALLOWED
            else:
                flags = 0
            request_id, msg, size, _ = _op_msg(
                flags, spec, self.db, None,
                False, self.codec_options,
                ctx=sock_info.compression_context)
            return request_id, msg, size

        return _get_more(ns, self.ntoreturn, self.cursor_id, ctx)


class _RawBatchQuery(_Query):
    def use_command(self, sock_info):
        # Compatibility checks.
        super(_RawBatchQuery, self).use_command(sock_info)
        if sock_info.max_wire_version >= 8:
            # MongoDB 4.2+ supports exhaust over OP_MSG
            return True
        elif not self.exhaust:
            return True
        return False


class _RawBatchGetMore(_GetMore):
    def use_command(self, sock_info):
        # Compatibility checks.
        super(_RawBatchGetMore, self).use_command(sock_info)
        if sock_info.max_wire_version >= 8:
            # MongoDB 4.2+ supports exhaust over OP_MSG
            return True
        elif not self.exhaust:
            return True
        return False


class _CursorAddress(tuple):
    """The server address (host, port) of a cursor, with namespace property."""

    def __new__(cls, address, namespace):
        self = tuple.__new__(cls, address)
        self.__namespace = namespace
        return self

    @property
    def namespace(self):
        """The namespace this cursor."""
        return self.__namespace

    def __hash__(self):
        # Two _CursorAddress instances with different namespaces
        # must not hash the same.
        return (self + (self.__namespace,)).__hash__()

    def __eq__(self, other):
        if isinstance(other, _CursorAddress):
            return (tuple(self) == tuple(other)
                    and self.namespace == other.namespace)
        return NotImplemented

    def __ne__(self, other):
        return not self == other


_pack_compression_header = struct.Struct("<iiiiiiB").pack
_COMPRESSION_HEADER_SIZE = 25

def _compress(operation, data, ctx):
    """Takes message data, compresses it, and adds an OP_COMPRESSED header."""
    compressed = ctx.compress(data)
    request_id = _randint()

    header = _pack_compression_header(
        _COMPRESSION_HEADER_SIZE + len(compressed), # Total message length
        request_id, # Request id
        0, # responseTo
        2012, # operation id
        operation, # original operation id
        len(data), # uncompressed message length
        ctx.compressor_id) # compressor id
    return request_id, header + compressed


_pack_header = struct.Struct("<iiii").pack


def __pack_message(operation, data):
    """Takes message data and adds a message header based on the operation.

    Returns the resultant message string.
    """
    rid = _randint()
    message = _pack_header(16 + len(data), rid, 0, operation)
    return rid, message + data


_pack_int = struct.Struct("<i").pack
_pack_op_msg_flags_type = struct.Struct("<IB").pack
_pack_byte = struct.Struct("<B").pack


def _op_msg_no_header(flags, command, identifier, docs, opts):
    """Get a OP_MSG message.

    Note: this method handles multiple documents in a type one payload but
    it does not perform batch splitting and the total message size is
    only checked *after* generating the entire message.
    """
    # Encode the command document in payload 0 without checking keys.
    encoded = _dict_to_bson(command, False, opts)
    flags_type = _pack_op_msg_flags_type(flags, 0)
    total_size = len(encoded)
    max_doc_size = 0
    if identifier:
        type_one = _pack_byte(1)
        cstring = _make_c_string(identifier)
        encoded_docs = [_dict_to_bson(doc, False, opts) for doc in docs]
        size = len(cstring) + sum(len(doc) for doc in encoded_docs) + 4
        encoded_size = _pack_int(size)
        total_size += size
        max_doc_size = max(len(doc) for doc in encoded_docs)
        data = ([flags_type, encoded, type_one, encoded_size, cstring] +
                encoded_docs)
    else:
        data = [flags_type, encoded]
    return b''.join(data), total_size, max_doc_size


def _op_msg_compressed(flags, command, identifier, docs, opts,
                       ctx):
    """Internal OP_MSG message helper."""
    msg, total_size, max_bson_size = _op_msg_no_header(
        flags, command, identifier, docs, opts)
    rid, msg = _compress(2013, msg, ctx)
    return rid, msg, total_size, max_bson_size


def _op_msg_uncompressed(flags, command, identifier, docs, opts):
    """Internal compressed OP_MSG message helper."""
    data, total_size, max_bson_size = _op_msg_no_header(
        flags, command, identifier, docs, opts)
    request_id, op_message = __pack_message(2013, data)
    return request_id, op_message, total_size, max_bson_size
if _use_c:
    _op_msg_uncompressed = _cmessage._op_msg


<<<<<<< HEAD
def _op_msg(flags, command, dbname, read_preference, check_keys, opts,
            ctx=None):
=======
def _op_msg(flags, command, dbname, read_preference, secondary_ok,
            opts, ctx=None):
>>>>>>> b2f3c665
    """Get a OP_MSG message."""
    command['$db'] = dbname
    # getMore commands do not send $readPreference.
    if read_preference is not None and "$readPreference" not in command:
        # Only send $readPreference if it's not primary (the default).
        if read_preference.mode:
            command["$readPreference"] = read_preference.document
    name = next(iter(command))
    try:
        identifier = _FIELD_MAP.get(name)
        docs = command.pop(identifier)
    except KeyError:
        identifier = ""
        docs = None
    try:
        if ctx:
            return _op_msg_compressed(
                flags, command, identifier, docs, opts, ctx)
        return _op_msg_uncompressed(
            flags, command, identifier, docs, opts)
    finally:
        # Add the field back to the command.
        if identifier:
            command[identifier] = docs


def _query_impl(options, collection_name, num_to_skip, num_to_return,
                query, field_selector, opts):
    """Get an OP_QUERY message."""
    encoded = _dict_to_bson(query, False, opts)
    if field_selector:
        efs = _dict_to_bson(field_selector, False, opts)
    else:
        efs = b""
    max_bson_size = max(len(encoded), len(efs))
    return b"".join([
        _pack_int(options),
        _make_c_string(collection_name),
        _pack_int(num_to_skip),
        _pack_int(num_to_return),
        encoded,
        efs]), max_bson_size


def _query_compressed(options, collection_name, num_to_skip,
                      num_to_return, query, field_selector,
                      opts, ctx=None):
    """Internal compressed query message helper."""
    op_query, max_bson_size = _query_impl(
        options,
        collection_name,
        num_to_skip,
        num_to_return,
        query,
        field_selector,
        opts)
    rid, msg = _compress(2004, op_query, ctx)
    return rid, msg, max_bson_size


def _query_uncompressed(options, collection_name, num_to_skip, num_to_return,
                        query, field_selector, opts):
    """Internal query message helper."""
    op_query, max_bson_size = _query_impl(
        options,
        collection_name,
        num_to_skip,
        num_to_return,
        query,
        field_selector,
        opts)
    rid, msg = __pack_message(2004, op_query)
    return rid, msg, max_bson_size
if _use_c:
    _query_uncompressed = _cmessage._query_message


def _query(options, collection_name, num_to_skip, num_to_return,
           query, field_selector, opts, ctx=None):
    """Get a **query** message."""
    if ctx:
        return _query_compressed(options, collection_name, num_to_skip,
                                 num_to_return, query, field_selector,
                                 opts, ctx)
    return _query_uncompressed(options, collection_name, num_to_skip,
                               num_to_return, query, field_selector, opts)


_pack_long_long = struct.Struct("<q").pack


def _get_more_impl(collection_name, num_to_return, cursor_id):
    """Get an OP_GET_MORE message."""
    return b"".join([
        _ZERO_32,
        _make_c_string(collection_name),
        _pack_int(num_to_return),
        _pack_long_long(cursor_id)])


def _get_more_compressed(collection_name, num_to_return, cursor_id, ctx):
    """Internal compressed getMore message helper."""
    return _compress(
        2005, _get_more_impl(collection_name, num_to_return, cursor_id), ctx)


def _get_more_uncompressed(collection_name, num_to_return, cursor_id):
    """Internal getMore message helper."""
    return __pack_message(
        2005, _get_more_impl(collection_name, num_to_return, cursor_id))
if _use_c:
    _get_more_uncompressed = _cmessage._get_more_message


def _get_more(collection_name, num_to_return, cursor_id, ctx=None):
    """Get a **getMore** message."""
    if ctx:
        return _get_more_compressed(
            collection_name, num_to_return, cursor_id, ctx)
    return _get_more_uncompressed(collection_name, num_to_return, cursor_id)


class _BulkWriteContext(object):
    """A wrapper around SocketInfo for use with write splitting functions."""

    __slots__ = ('db_name', 'sock_info', 'op_id',
                 'name', 'field', 'publish', 'start_time', 'listeners',
                 'session', 'compress', 'op_type', 'codec')

    def __init__(self, database_name, cmd_name, sock_info, operation_id,
                 listeners, session, op_type, codec):
        self.db_name = database_name
        self.sock_info = sock_info
        self.op_id = operation_id
        self.listeners = listeners
        self.publish = listeners.enabled_for_commands
        self.name = cmd_name
        self.field = _FIELD_MAP[self.name]
        self.start_time = datetime.datetime.now() if self.publish else None
        self.session = session
        self.compress = True if sock_info.compression_context else False
        self.op_type = op_type
        self.codec = codec

    def _batch_command(self, cmd, docs):
        namespace = self.db_name + '.$cmd'
        request_id, msg, to_send = _do_batched_op_msg(
            namespace, self.op_type, cmd, docs, self.codec, self)
        if not to_send:
            raise InvalidOperation("cannot do an empty bulk write")
        return request_id, msg, to_send

    def execute(self, cmd, docs, client):
        request_id, msg, to_send = self._batch_command(cmd, docs)
        result = self.write_command(cmd, request_id, msg, to_send)
        client._process_response(result, self.session)
        return result, to_send

    def execute_unack(self, cmd, docs, client):
        request_id, msg, to_send = self._batch_command(cmd, docs)
        # Though this isn't strictly a "legacy" write, the helper
        # handles publishing commands and sending our message
        # without receiving a result. Send 0 for max_doc_size
        # to disable size checking. Size checking is handled while
        # the documents are encoded to BSON.
        self.unack_write(cmd, request_id, msg, 0, to_send)
        return to_send

    @property
    def max_bson_size(self):
        """A proxy for SockInfo.max_bson_size."""
        return self.sock_info.max_bson_size

    @property
    def max_message_size(self):
        """A proxy for SockInfo.max_message_size."""
        if self.compress:
            # Subtract 16 bytes for the message header.
            return self.sock_info.max_message_size - 16
        return self.sock_info.max_message_size

    @property
    def max_write_batch_size(self):
        """A proxy for SockInfo.max_write_batch_size."""
        return self.sock_info.max_write_batch_size

    @property
    def max_split_size(self):
        """The maximum size of a BSON command before batch splitting."""
        return self.max_bson_size

    def unack_write(self, cmd, request_id, msg, max_doc_size, docs):
        """A proxy for SocketInfo.unack_write that handles event publishing.
        """
        if self.publish:
            duration = datetime.datetime.now() - self.start_time
            cmd = self._start(cmd, request_id, docs)
            start = datetime.datetime.now()
        try:
            result = self.sock_info.unack_write(msg, max_doc_size)
            if self.publish:
                duration = (datetime.datetime.now() - start) + duration
                if result is not None:
                    reply = _convert_write_result(self.name, cmd, result)
                else:
                    # Comply with APM spec.
                    reply = {'ok': 1}
                self._succeed(request_id, reply, duration)
        except Exception as exc:
            if self.publish:
                duration = (datetime.datetime.now() - start) + duration
                if isinstance(exc, OperationFailure):
                    failure = _convert_write_result(
                        self.name, cmd, exc.details)
                elif isinstance(exc, NotPrimaryError):
                    failure = exc.details
                else:
                    failure = _convert_exception(exc)
                self._fail(request_id, failure, duration)
            raise
        finally:
            self.start_time = datetime.datetime.now()
        return result

    def write_command(self, cmd, request_id, msg, docs):
        """A proxy for SocketInfo.write_command that handles event publishing.
        """
        if self.publish:
            duration = datetime.datetime.now() - self.start_time
            self._start(cmd, request_id, docs)
            start = datetime.datetime.now()
        try:
            reply = self.sock_info.write_command(request_id, msg)
            if self.publish:
                duration = (datetime.datetime.now() - start) + duration
                self._succeed(request_id, reply, duration)
        except Exception as exc:
            if self.publish:
                duration = (datetime.datetime.now() - start) + duration
                if isinstance(exc, (NotPrimaryError, OperationFailure)):
                    failure = exc.details
                else:
                    failure = _convert_exception(exc)
                self._fail(request_id, failure, duration)
            raise
        finally:
            self.start_time = datetime.datetime.now()
        return reply

    def _start(self, cmd, request_id, docs):
        """Publish a CommandStartedEvent."""
        cmd[self.field] = docs
        self.listeners.publish_command_start(
            cmd, self.db_name,
            request_id, self.sock_info.address, self.op_id,
            self.sock_info.service_id)
        return cmd

    def _succeed(self, request_id, reply, duration):
        """Publish a CommandSucceededEvent."""
        self.listeners.publish_command_success(
            duration, reply, self.name,
            request_id, self.sock_info.address, self.op_id,
            self.sock_info.service_id)

    def _fail(self, request_id, failure, duration):
        """Publish a CommandFailedEvent."""
        self.listeners.publish_command_failure(
            duration, failure, self.name,
            request_id, self.sock_info.address, self.op_id,
            self.sock_info.service_id)


# From the Client Side Encryption spec:
# Because automatic encryption increases the size of commands, the driver
# MUST split bulk writes at a reduced size limit before undergoing automatic
# encryption. The write payload MUST be split at 2MiB (2097152).
_MAX_SPLIT_SIZE_ENC = 2097152


class _EncryptedBulkWriteContext(_BulkWriteContext):
    __slots__ = ()

    def _batch_command(self, cmd, docs):
        namespace = self.db_name + '.$cmd'
        msg, to_send = _encode_batched_write_command(
            namespace, self.op_type, cmd, docs, self.codec, self)
        if not to_send:
            raise InvalidOperation("cannot do an empty bulk write")

        # Chop off the OP_QUERY header to get a properly batched write command.
        cmd_start = msg.index(b"\x00", 4) + 9
        cmd = _inflate_bson(memoryview(msg)[cmd_start:],
                            DEFAULT_RAW_BSON_OPTIONS)
        return cmd, to_send

    def execute(self, cmd, docs, client):
        batched_cmd, to_send = self._batch_command(cmd, docs)
        result = self.sock_info.command(
            self.db_name, batched_cmd,
            codec_options=_UNICODE_REPLACE_CODEC_OPTIONS,
            session=self.session, client=client)
        return result, to_send

    def execute_unack(self, cmd, docs, client):
        batched_cmd, to_send = self._batch_command(cmd, docs)
        self.sock_info.command(
            self.db_name, batched_cmd, write_concern=WriteConcern(w=0),
            session=self.session, client=client)
        return to_send

    @property
    def max_split_size(self):
        """Reduce the batch splitting size."""
        return _MAX_SPLIT_SIZE_ENC


def _raise_document_too_large(operation, doc_size, max_size):
    """Internal helper for raising DocumentTooLarge."""
    if operation == "insert":
        raise DocumentTooLarge("BSON document too large (%d bytes)"
                               " - the connected server supports"
                               " BSON document sizes up to %d"
                               " bytes." % (doc_size, max_size))
    else:
        # There's nothing intelligent we can say
        # about size for update and delete
        raise DocumentTooLarge("%r command document too large" % (operation,))

# OP_MSG -------------------------------------------------------------


_OP_MSG_MAP = {
    _INSERT: b'documents\x00',
    _UPDATE: b'updates\x00',
    _DELETE: b'deletes\x00',
}


def _batched_op_msg_impl(
        operation, command, docs, ack, opts, ctx, buf):
    """Create a batched OP_MSG write."""
    max_bson_size = ctx.max_bson_size
    max_write_batch_size = ctx.max_write_batch_size
    max_message_size = ctx.max_message_size

    flags = b"\x00\x00\x00\x00" if ack else b"\x02\x00\x00\x00"
    # Flags
    buf.write(flags)

    # Type 0 Section
    buf.write(b"\x00")
    buf.write(_dict_to_bson(command, False, opts))

    # Type 1 Section
    buf.write(b"\x01")
    size_location = buf.tell()
    # Save space for size
    buf.write(b"\x00\x00\x00\x00")
    try:
        buf.write(_OP_MSG_MAP[operation])
    except KeyError:
        raise InvalidOperation('Unknown command')

    to_send = []
    idx = 0
    for doc in docs:
        # Encode the current operation
        value = _dict_to_bson(doc, False, opts)
        doc_length = len(value)
        new_message_size = buf.tell() + doc_length
        # Does first document exceed max_message_size?
        doc_too_large = (idx == 0 and (new_message_size > max_message_size))
        # When OP_MSG is used unacknowleged we have to check
        # document size client side or applications won't be notified.
        # Otherwise we let the server deal with documents that are too large
        # since ordered=False causes those documents to be skipped instead of
        # halting the bulk write operation.
        unacked_doc_too_large = (not ack and (doc_length > max_bson_size))
        if doc_too_large or unacked_doc_too_large:
            write_op = list(_FIELD_MAP.keys())[operation]
            _raise_document_too_large(
                write_op, len(value), max_bson_size)
        # We have enough data, return this batch.
        if new_message_size > max_message_size:
            break
        buf.write(value)
        to_send.append(doc)
        idx += 1
        # We have enough documents, return this batch.
        if idx == max_write_batch_size:
            break

    # Write type 1 section size
    length = buf.tell()
    buf.seek(size_location)
    buf.write(_pack_int(length - size_location))

    return to_send, length


def _encode_batched_op_msg(
        operation, command, docs, ack, opts, ctx):
    """Encode the next batched insert, update, or delete operation
    as OP_MSG.
    """
    buf = _BytesIO()

    to_send, _ = _batched_op_msg_impl(
        operation, command, docs, ack, opts, ctx, buf)
    return buf.getvalue(), to_send
if _use_c:
    _encode_batched_op_msg = _cmessage._encode_batched_op_msg


def _batched_op_msg_compressed(
        operation, command, docs, ack, opts, ctx):
    """Create the next batched insert, update, or delete operation
    with OP_MSG, compressed.
    """
    data, to_send = _encode_batched_op_msg(
        operation, command, docs, ack, opts, ctx)

    request_id, msg = _compress(
        2013,
        data,
        ctx.sock_info.compression_context)
    return request_id, msg, to_send


def _batched_op_msg(
        operation, command, docs, ack, opts, ctx):
    """OP_MSG implementation entry point."""
    buf = _BytesIO()

    # Save space for message length and request id
    buf.write(_ZERO_64)
    # responseTo, opCode
    buf.write(b"\x00\x00\x00\x00\xdd\x07\x00\x00")

    to_send, length = _batched_op_msg_impl(
        operation, command, docs, ack, opts, ctx, buf)

    # Header - request id and message length
    buf.seek(4)
    request_id = _randint()
    buf.write(_pack_int(request_id))
    buf.seek(0)
    buf.write(_pack_int(length))

    return request_id, buf.getvalue(), to_send
if _use_c:
    _batched_op_msg = _cmessage._batched_op_msg


def _do_batched_op_msg(
        namespace, operation, command, docs, opts, ctx):
    """Create the next batched insert, update, or delete operation
    using OP_MSG.
    """
    command['$db'] = namespace.split('.', 1)[0]
    if 'writeConcern' in command:
        ack = bool(command['writeConcern'].get('w', 1))
    else:
        ack = True
    if ctx.sock_info.compression_context:
        return _batched_op_msg_compressed(
            operation, command, docs, ack, opts, ctx)
    return _batched_op_msg(
        operation, command, docs, ack, opts, ctx)


# End OP_MSG -----------------------------------------------------


def _encode_batched_write_command(
        namespace, operation, command, docs, opts, ctx):
    """Encode the next batched insert, update, or delete command.
    """
    buf = _BytesIO()

    to_send, _ = _batched_write_command_impl(
        namespace, operation, command, docs, opts, ctx, buf)
    return buf.getvalue(), to_send
if _use_c:
    _encode_batched_write_command = _cmessage._encode_batched_write_command


def _batched_write_command_impl(
        namespace, operation, command, docs, opts, ctx, buf):
    """Create a batched OP_QUERY write command."""
    max_bson_size = ctx.max_bson_size
    max_write_batch_size = ctx.max_write_batch_size
    # Max BSON object size + 16k - 2 bytes for ending NUL bytes.
    # Server guarantees there is enough room: SERVER-10643.
    max_cmd_size = max_bson_size + _COMMAND_OVERHEAD
    max_split_size = ctx.max_split_size

    # No options
    buf.write(_ZERO_32)
    # Namespace as C string
    buf.write(namespace.encode('utf8'))
    buf.write(_ZERO_8)
    # Skip: 0, Limit: -1
    buf.write(_SKIPLIM)

    # Where to write command document length
    command_start = buf.tell()
    buf.write(encode(command))

    # Start of payload
    buf.seek(-1, 2)
    # Work around some Jython weirdness.
    buf.truncate()
    try:
        buf.write(_OP_MAP[operation])
    except KeyError:
        raise InvalidOperation('Unknown command')

    # Where to write list document length
    list_start = buf.tell() - 4
    to_send = []
    idx = 0
    for doc in docs:
        # Encode the current operation
        key = str(idx).encode('utf8')
        value = _dict_to_bson(doc, False, opts)
        # Is there enough room to add this document? max_cmd_size accounts for
        # the two trailing null bytes.
        doc_too_large = len(value) > max_cmd_size
        if doc_too_large:
            write_op = list(_FIELD_MAP.keys())[operation]
            _raise_document_too_large(
                write_op, len(value), max_bson_size)
        enough_data = (idx >= 1 and
                       (buf.tell() + len(key) + len(value)) >= max_split_size)
        enough_documents = (idx >= max_write_batch_size)
        if enough_data or enough_documents:
            break
        buf.write(_BSONOBJ)
        buf.write(key)
        buf.write(_ZERO_8)
        buf.write(value)
        to_send.append(doc)
        idx += 1

    # Finalize the current OP_QUERY message.
    # Close list and command documents
    buf.write(_ZERO_16)

    # Write document lengths and request id
    length = buf.tell()
    buf.seek(list_start)
    buf.write(_pack_int(length - list_start - 1))
    buf.seek(command_start)
    buf.write(_pack_int(length - command_start))

    return to_send, length


class _OpReply(object):
    """A MongoDB OP_REPLY response message."""

    __slots__ = ("flags", "cursor_id", "number_returned", "documents")

    UNPACK_FROM = struct.Struct("<iqii").unpack_from
    OP_CODE = 1

    def __init__(self, flags, cursor_id, number_returned, documents):
        self.flags = flags
        self.cursor_id = Int64(cursor_id)
        self.number_returned = number_returned
        self.documents = documents

    def raw_response(self, cursor_id=None, user_fields=None):
        """Check the response header from the database, without decoding BSON.

        Check the response for errors and unpack.

        Can raise CursorNotFound, NotPrimaryError, ExecutionTimeout, or
        OperationFailure.

        :Parameters:
          - `cursor_id` (optional): cursor_id we sent to get this response -
            used for raising an informative exception when we get cursor id not
            valid at server response.
        """
        if self.flags & 1:
            # Shouldn't get this response if we aren't doing a getMore
            if cursor_id is None:
                raise ProtocolError("No cursor id for getMore operation")

            # Fake a getMore command response. OP_GET_MORE provides no
            # document.
            msg = "Cursor not found, cursor id: %d" % (cursor_id,)
            errobj = {"ok": 0, "errmsg": msg, "code": 43}
            raise CursorNotFound(msg, 43, errobj)
        elif self.flags & 2:
            error_object = bson.BSON(self.documents).decode()
            # Fake the ok field if it doesn't exist.
            error_object.setdefault("ok", 0)
            if error_object["$err"].startswith(HelloCompat.LEGACY_ERROR):
                raise NotPrimaryError(error_object["$err"], error_object)
            elif error_object.get("code") == 50:
                raise ExecutionTimeout(error_object.get("$err"),
                                       error_object.get("code"),
                                       error_object)
            raise OperationFailure("database error: %s" %
                                   error_object.get("$err"),
                                   error_object.get("code"),
                                   error_object)
        if self.documents:
            return [self.documents]
        return []

    def unpack_response(self, cursor_id=None,
                        codec_options=_UNICODE_REPLACE_CODEC_OPTIONS,
                        user_fields=None, legacy_response=False):
        """Unpack a response from the database and decode the BSON document(s).

        Check the response for errors and unpack, returning a dictionary
        containing the response data.

        Can raise CursorNotFound, NotPrimaryError, ExecutionTimeout, or
        OperationFailure.

        :Parameters:
          - `cursor_id` (optional): cursor_id we sent to get this response -
            used for raising an informative exception when we get cursor id not
            valid at server response
          - `codec_options` (optional): an instance of
            :class:`~bson.codec_options.CodecOptions`
        """
        self.raw_response(cursor_id)
        if legacy_response:
            return bson.decode_all(self.documents, codec_options)
        return bson._decode_all_selective(
            self.documents, codec_options, user_fields)

    def command_response(self):
        """Unpack a command response."""
        docs = self.unpack_response()
        assert self.number_returned == 1
        return docs[0]

    def raw_command_response(self):
        """Return the bytes of the command response."""
        # This should never be called on _OpReply.
        raise NotImplementedError

    @property
    def more_to_come(self):
        """Is the moreToCome bit set on this response?"""
        return False

    @classmethod
    def unpack(cls, msg):
        """Construct an _OpReply from raw bytes."""
        # PYTHON-945: ignore starting_from field.
        flags, cursor_id, _, number_returned = cls.UNPACK_FROM(msg)

        documents = msg[20:]
        return cls(flags, cursor_id, number_returned, documents)


class _OpMsg(object):
    """A MongoDB OP_MSG response message."""

    __slots__ = ("flags", "cursor_id", "number_returned", "payload_document")

    UNPACK_FROM = struct.Struct("<IBi").unpack_from
    OP_CODE = 2013

    # Flag bits.
    CHECKSUM_PRESENT = 1
    MORE_TO_COME = 1 << 1
    EXHAUST_ALLOWED = 1 << 16  # Only present on requests.

    def __init__(self, flags, payload_document):
        self.flags = flags
        self.payload_document = payload_document

    def raw_response(self, cursor_id=None, user_fields={}):
        """
        cursor_id is ignored
        user_fields is used to determine which fields must not be decoded
        """
        inflated_response = _decode_selective(
            RawBSONDocument(self.payload_document), user_fields,
            DEFAULT_RAW_BSON_OPTIONS)
        return [inflated_response]

    def unpack_response(self, cursor_id=None,
                        codec_options=_UNICODE_REPLACE_CODEC_OPTIONS,
                        user_fields=None, legacy_response=False):
        """Unpack a OP_MSG command response.

        :Parameters:
          - `cursor_id` (optional): Ignored, for compatibility with _OpReply.
          - `codec_options` (optional): an instance of
            :class:`~bson.codec_options.CodecOptions`
        """
        # If _OpMsg is in-use, this cannot be a legacy response.
        assert not legacy_response
        return bson._decode_all_selective(
            self.payload_document, codec_options, user_fields)

    def command_response(self):
        """Unpack a command response."""
        return self.unpack_response()[0]

    def raw_command_response(self):
        """Return the bytes of the command response."""
        return self.payload_document

    @property
    def more_to_come(self):
        """Is the moreToCome bit set on this response?"""
        return self.flags & self.MORE_TO_COME

    @classmethod
    def unpack(cls, msg):
        """Construct an _OpMsg from raw bytes."""
        flags, first_payload_type, first_payload_size = cls.UNPACK_FROM(msg)
        if flags != 0:
            if flags & cls.CHECKSUM_PRESENT:
                raise ProtocolError(
                    "Unsupported OP_MSG flag checksumPresent: "
                    "0x%x" % (flags,))

            if flags ^ cls.MORE_TO_COME:
                raise ProtocolError(
                    "Unsupported OP_MSG flags: 0x%x" % (flags,))
        if first_payload_type != 0:
            raise ProtocolError(
                "Unsupported OP_MSG payload type: "
                "0x%x" % (first_payload_type,))

        if len(msg) != first_payload_size + 5:
            raise ProtocolError("Unsupported OP_MSG reply: >1 section")

        payload_document = msg[5:]
        return cls(flags, payload_document)


_UNPACK_REPLY = {
    _OpReply.OP_CODE: _OpReply.unpack,
    _OpMsg.OP_CODE: _OpMsg.unpack,
}<|MERGE_RESOLUTION|>--- conflicted
+++ resolved
@@ -330,13 +330,7 @@
         if use_cmd:
             spec = self.as_command(sock_info)[0]
             request_id, msg, size, _ = _op_msg(
-<<<<<<< HEAD
-                0, spec, self.db, read_preference,
-                False, self.codec_options,
-=======
-                0, spec, self.db, self.read_preference,
-                set_secondary_ok, self.codec_options,
->>>>>>> b2f3c665
+                0, spec, self.db, read_preference, self.codec_options,
                 ctx=sock_info.compression_context)
             return request_id, msg, size
 
@@ -433,8 +427,7 @@
             else:
                 flags = 0
             request_id, msg, size, _ = _op_msg(
-                flags, spec, self.db, None,
-                False, self.codec_options,
+                flags, spec, self.db, None, self.codec_options,
                 ctx=sock_info.compression_context)
             return request_id, msg, size
 
@@ -576,13 +569,7 @@
     _op_msg_uncompressed = _cmessage._op_msg
 
 
-<<<<<<< HEAD
-def _op_msg(flags, command, dbname, read_preference, check_keys, opts,
-            ctx=None):
-=======
-def _op_msg(flags, command, dbname, read_preference, secondary_ok,
-            opts, ctx=None):
->>>>>>> b2f3c665
+def _op_msg(flags, command, dbname, read_preference, opts, ctx=None):
     """Get a OP_MSG message."""
     command['$db'] = dbname
     # getMore commands do not send $readPreference.
