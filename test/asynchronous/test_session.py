# Copyright 2017 MongoDB, Inc.
#
# Licensed under the Apache License, Version 2.0 (the "License");
# you may not use this file except in compliance with the License.
# You may obtain a copy of the License at
#
# http://www.apache.org/licenses/LICENSE-2.0
#
# Unless required by applicable law or agreed to in writing, software
# distributed under the License is distributed on an "AS IS" BASIS,
# WITHOUT WARRANTIES OR CONDITIONS OF ANY KIND, either express or implied.
# See the License for the specific language governing permissions and
# limitations under the License.

"""Test the client_session module."""
from __future__ import annotations

import asyncio
import copy
import sys
import time
from asyncio import iscoroutinefunction
from io import BytesIO
from test.asynchronous.helpers import ExceptionCatchingTask
from typing import Any, Callable, List, Set, Tuple

from pymongo.synchronous.mongo_client import MongoClient

sys.path[0:0] = [""]

from test.asynchronous import (
    AsyncIntegrationTest,
    AsyncPyMongoTestCase,
    AsyncUnitTest,
    SkipTest,
    async_client_context,
    unittest,
)
from test.asynchronous.helpers import client_knobs
from test.utils import (
    EventListener,
<<<<<<< HEAD
    ExceptionCatchingThread,
    HeartbeatEventListener,
=======
>>>>>>> f27e8e12
    OvertCommandListener,
    async_wait_until,
)

from bson import DBRef
from gridfs.asynchronous.grid_file import AsyncGridFS, AsyncGridFSBucket
from pymongo import ASCENDING, AsyncMongoClient, monitoring
from pymongo.asynchronous.command_cursor import AsyncCommandCursor
from pymongo.asynchronous.cursor import AsyncCursor
from pymongo.asynchronous.helpers import anext
from pymongo.common import _MAX_END_SESSIONS
from pymongo.errors import ConfigurationError, InvalidOperation, OperationFailure
from pymongo.operations import IndexModel, InsertOne, UpdateOne
from pymongo.read_concern import ReadConcern

_IS_SYNC = False


# Ignore auth commands like saslStart, so we can assert lsid is in all commands.
class SessionTestListener(EventListener):
    def started(self, event):
        if not event.command_name.startswith("sasl"):
            super().started(event)

    def succeeded(self, event):
        if not event.command_name.startswith("sasl"):
            super().succeeded(event)

    def failed(self, event):
        if not event.command_name.startswith("sasl"):
            super().failed(event)

    def first_command_started(self):
        assert len(self.started_events) >= 1, "No command-started events"

        return self.started_events[0]


def session_ids(client):
    return [s.session_id for s in copy.copy(client._topology._session_pool)]


class TestSession(AsyncIntegrationTest):
    client2: AsyncMongoClient
    sensitive_commands: Set[str]

    @async_client_context.require_sessions
    async def asyncSetUp(self):
        await super().asyncSetUp()
        # Create a second client so we can make sure clients cannot share
        # sessions.
        self.client2 = await self.async_rs_or_single_client()

        # Redact no commands, so we can test user-admin commands have "lsid".
        self.sensitive_commands = monitoring._SENSITIVE_COMMANDS.copy()
        monitoring._SENSITIVE_COMMANDS.clear()

        self.listener = SessionTestListener()
        self.session_checker_listener = SessionTestListener()
        self.client = await self.async_rs_or_single_client(
            event_listeners=[self.listener, self.session_checker_listener]
        )
        self.db = self.client.pymongo_test
        self.initial_lsids = {s["id"] for s in session_ids(self.client)}

    async def asyncTearDown(self):
        monitoring._SENSITIVE_COMMANDS.update(self.sensitive_commands)
        await self.client.drop_database("pymongo_test")
        used_lsids = self.initial_lsids.copy()
        for event in self.session_checker_listener.started_events:
            if "lsid" in event.command:
                used_lsids.add(event.command["lsid"]["id"])

        current_lsids = {s["id"] for s in session_ids(self.client)}
        self.assertLessEqual(used_lsids, current_lsids)

        await super().asyncTearDown()

    async def _test_ops(self, client, *ops):
        listener = client.options.event_listeners[0]

        for f, args, kw in ops:
            async with client.start_session() as s:
                listener.reset()
                s._materialize()
                last_use = s._server_session.last_use
                start = time.monotonic()
                self.assertLessEqual(last_use, start)
                # In case "f" modifies its inputs.
                args = copy.copy(args)
                kw = copy.copy(kw)
                kw["session"] = s
                await f(*args, **kw)
                self.assertGreaterEqual(len(listener.started_events), 1)
                for event in listener.started_events:
                    self.assertTrue(
                        "lsid" in event.command,
                        f"{f.__name__} sent no lsid with {event.command_name}",
                    )

                    self.assertEqual(
                        s.session_id,
                        event.command["lsid"],
                        f"{f.__name__} sent wrong lsid with {event.command_name}",
                    )

                self.assertFalse(s.has_ended)

            self.assertTrue(s.has_ended)
            with self.assertRaisesRegex(InvalidOperation, "ended session"):
                await f(*args, **kw)

            # Test a session cannot be used on another client.
            async with self.client2.start_session() as s:
                # In case "f" modifies its inputs.
                args = copy.copy(args)
                kw = copy.copy(kw)
                kw["session"] = s
                with self.assertRaisesRegex(
                    InvalidOperation,
                    "Can only use session with the AsyncMongoClient that started it",
                ):
                    await f(*args, **kw)

        # No explicit session.
        for f, args, kw in ops:
            listener.reset()
            await f(*args, **kw)
            self.assertGreaterEqual(len(listener.started_events), 1)
            lsids = []
            for event in listener.started_events:
                self.assertTrue(
                    "lsid" in event.command,
                    f"{f.__name__} sent no lsid with {event.command_name}",
                )

                lsids.append(event.command["lsid"])

            if not (sys.platform.startswith("java") or "PyPy" in sys.version):
                # Server session was returned to pool. Ignore interpreters with
                # non-deterministic GC.
                for lsid in lsids:
                    self.assertIn(
                        lsid,
                        session_ids(client),
                        f"{f.__name__} did not return implicit session to pool",
                    )

    async def test_implicit_sessions_checkout(self):
        # "To confirm that implicit sessions only allocate their server session after a
        # successful connection checkout" test from Driver Sessions Spec.
        succeeded = False
        lsid_set = set()
        failures = 0
        for _ in range(5):
            listener = OvertCommandListener()
            client = await self.async_rs_or_single_client(event_listeners=[listener], maxPoolSize=1)
            cursor = client.db.test.find({})
            ops: List[Tuple[Callable, List[Any]]] = [
                (client.db.test.find_one, [{"_id": 1}]),
                (client.db.test.delete_one, [{}]),
                (client.db.test.update_one, [{}, {"$set": {"x": 2}}]),
                (client.db.test.bulk_write, [[UpdateOne({}, {"$set": {"x": 2}})]]),
                (client.db.test.find_one_and_delete, [{}]),
                (client.db.test.find_one_and_update, [{}, {"$set": {"x": 1}}]),
                (client.db.test.find_one_and_replace, [{}, {}]),
                (client.db.test.aggregate, [[{"$limit": 1}]]),
                (client.db.test.find, []),
                (client.server_info, []),
                (client.db.aggregate, [[{"$listLocalSessions": {}}, {"$limit": 1}]]),
                (cursor.distinct, ["_id"]),
                (client.db.list_collections, []),
            ]
            tasks = []
            listener.reset()

            async def target(op, *args):
                if iscoroutinefunction(op):
                    res = await op(*args)
                else:
                    res = op(*args)
                if isinstance(res, (AsyncCursor, AsyncCommandCursor)):
                    await res.to_list()

            for op, args in ops:
                tasks.append(
                    ExceptionCatchingTask(target=target, args=[op, *args], name=op.__name__)
                )
                await tasks[-1].start()
            self.assertEqual(len(tasks), len(ops))
            for t in tasks:
                await t.join()
                self.assertIsNone(t.exc)
            await client.close()
            lsid_set.clear()
            for i in listener.started_events:
                if i.command.get("lsid"):
                    lsid_set.add(i.command.get("lsid")["id"])
            if len(lsid_set) == 1:
                succeeded = True
            else:
                failures += 1
        self.assertTrue(succeeded, lsid_set)

    async def test_pool_lifo(self):
        # "Pool is LIFO" test from Driver Sessions Spec.
        a = self.client.start_session()
        b = self.client.start_session()
        a_id = a.session_id
        b_id = b.session_id
        await a.end_session()
        await b.end_session()

        s = self.client.start_session()
        self.assertEqual(b_id, s.session_id)
        self.assertNotEqual(a_id, s.session_id)

        s2 = self.client.start_session()
        self.assertEqual(a_id, s2.session_id)
        self.assertNotEqual(b_id, s2.session_id)

        await s.end_session()
        await s2.end_session()

    async def test_end_session(self):
        # We test elsewhere that using an ended session throws InvalidOperation.
        client = self.client
        s = client.start_session()
        self.assertFalse(s.has_ended)
        self.assertIsNotNone(s.session_id)

        await s.end_session()
        self.assertTrue(s.has_ended)

        with self.assertRaisesRegex(InvalidOperation, "ended session"):
            s.session_id

    async def test_end_sessions(self):
        # Use a new client so that the tearDown hook does not error.
        listener = SessionTestListener()
        client = await self.async_rs_or_single_client(event_listeners=[listener])
        # Start many sessions.
        sessions = [client.start_session() for _ in range(_MAX_END_SESSIONS + 1)]
        for s in sessions:
            s._materialize()
        for s in sessions:
            await s.end_session()

        # Closing the client should end all sessions and clear the pool.
        self.assertEqual(len(client._topology._session_pool), _MAX_END_SESSIONS + 1)
        await client.close()
        self.assertEqual(len(client._topology._session_pool), 0)
        end_sessions = [e for e in listener.started_events if e.command_name == "endSessions"]
        self.assertEqual(len(end_sessions), 2)

        # Closing again should not send any commands.
        listener.reset()
        await client.close()
        self.assertEqual(len(listener.started_events), 0)

    async def test_client(self):
        client = self.client
        ops: list = [
            (client.server_info, [], {}),
            (client.list_database_names, [], {}),
            (client.drop_database, ["pymongo_test"], {}),
        ]

        await self._test_ops(client, *ops)

    async def test_database(self):
        client = self.client
        db = client.pymongo_test
        ops: list = [
            (db.command, ["ping"], {}),
            (db.create_collection, ["collection"], {}),
            (db.list_collection_names, [], {}),
            (db.validate_collection, ["collection"], {}),
            (db.drop_collection, ["collection"], {}),
            (db.dereference, [DBRef("collection", 1)], {}),
        ]
        await self._test_ops(client, *ops)

    @staticmethod
    def collection_write_ops(coll):
        """Generate database write ops for tests."""
        return [
            (coll.drop, [], {}),
            (coll.bulk_write, [[InsertOne({})]], {}),
            (coll.insert_one, [{}], {}),
            (coll.insert_many, [[{}, {}]], {}),
            (coll.replace_one, [{}, {}], {}),
            (coll.update_one, [{}, {"$set": {"a": 1}}], {}),
            (coll.update_many, [{}, {"$set": {"a": 1}}], {}),
            (coll.delete_one, [{}], {}),
            (coll.delete_many, [{}], {}),
            (coll.find_one_and_replace, [{}, {}], {}),
            (coll.find_one_and_update, [{}, {"$set": {"a": 1}}], {}),
            (coll.find_one_and_delete, [{}, {}], {}),
            (coll.rename, ["collection2"], {}),
            # Drop collection2 between tests of "rename", above.
            (coll.database.drop_collection, ["collection2"], {}),
            (coll.create_indexes, [[IndexModel("a")]], {}),
            (coll.create_index, ["a"], {}),
            (coll.drop_index, ["a_1"], {}),
            (coll.drop_indexes, [], {}),
            (coll.aggregate, [[{"$out": "aggout"}]], {}),
        ]

    async def test_collection(self):
        client = self.client
        coll = client.pymongo_test.collection

        # Test some collection methods - the rest are in test_cursor.
        ops = self.collection_write_ops(coll)
        ops.extend(
            [
                (coll.distinct, ["a"], {}),
                (coll.find_one, [], {}),
                (coll.count_documents, [{}], {}),
                (coll.list_indexes, [], {}),
                (coll.index_information, [], {}),
                (coll.options, [], {}),
                (coll.aggregate, [[]], {}),
            ]
        )

        await self._test_ops(client, *ops)

    async def test_cursor_clone(self):
        coll = self.client.pymongo_test.collection
        # Ensure some batches.
        await coll.insert_many({} for _ in range(10))
        self.addAsyncCleanup(coll.drop)

        async with self.client.start_session() as s:
            cursor = coll.find(session=s)
            self.assertTrue(cursor.session is s)
            clone = cursor.clone()
            self.assertTrue(clone.session is s)

        # No explicit session.
        cursor = coll.find(batch_size=2)
        await anext(cursor)
        # Session is "owned" by cursor.
        self.assertIsNone(cursor.session)
        self.assertIsNotNone(cursor._session)
        clone = cursor.clone()
        await anext(clone)
        self.assertIsNone(clone.session)
        self.assertIsNotNone(clone._session)
        self.assertFalse(cursor._session is clone._session)
        await cursor.close()
        await clone.close()

    async def test_cursor(self):
        listener = self.listener
        client = self.client
        coll = client.pymongo_test.collection
        await coll.insert_many([{} for _ in range(1000)])

        # Test all cursor methods.
        if _IS_SYNC:
            # getitem is only supported in the synchronous API
            ops = [
                ("find", lambda session: coll.find(session=session).to_list()),
                ("getitem", lambda session: coll.find(session=session)[0]),
                ("distinct", lambda session: coll.find(session=session).distinct("a")),
                ("explain", lambda session: coll.find(session=session).explain()),
            ]
        else:
            ops = [
                ("find", lambda session: coll.find(session=session).to_list()),
                ("distinct", lambda session: coll.find(session=session).distinct("a")),
                ("explain", lambda session: coll.find(session=session).explain()),
            ]

        for name, f in ops:
            async with client.start_session() as s:
                listener.reset()
                await f(session=s)
                self.assertGreaterEqual(len(listener.started_events), 1)
                for event in listener.started_events:
                    self.assertTrue(
                        "lsid" in event.command,
                        f"{name} sent no lsid with {event.command_name}",
                    )

                    self.assertEqual(
                        s.session_id,
                        event.command["lsid"],
                        f"{name} sent wrong lsid with {event.command_name}",
                    )

            with self.assertRaisesRegex(InvalidOperation, "ended session"):
                await f(session=s)

        # No explicit session.
        for name, f in ops:
            listener.reset()
            await f(session=None)
            event0 = listener.first_command_started()
            self.assertTrue(
                "lsid" in event0.command, f"{name} sent no lsid with {event0.command_name}"
            )

            lsid = event0.command["lsid"]

            for event in listener.started_events[1:]:
                self.assertTrue(
                    "lsid" in event.command, f"{name} sent no lsid with {event.command_name}"
                )

                self.assertEqual(
                    lsid,
                    event.command["lsid"],
                    f"{name} sent wrong lsid with {event.command_name}",
                )

    async def test_gridfs(self):
        client = self.client
        fs = AsyncGridFS(client.pymongo_test)

        async def new_file(session=None):
            grid_file = fs.new_file(_id=1, filename="f", session=session)
            # 1 MB, 5 chunks, to test that each chunk is fetched with same lsid.
            await grid_file.write(b"a" * 1048576)
            await grid_file.close()

        async def find(session=None):
            files = await fs.find({"_id": 1}, session=session).to_list()
            for f in files:
                await f.read()

        async def get(session=None):
            await (await fs.get(1, session=session)).read()

        async def get_version(session=None):
            await (await fs.get_version("f", session=session)).read()

        async def get_last_version(session=None):
            await (await fs.get_last_version("f", session=session)).read()

        async def find_list(session=None):
            await fs.find(session=session).to_list()

        await self._test_ops(
            client,
            (new_file, [], {}),
            (fs.put, [b"data"], {}),
            (get, [], {}),
            (get_version, [], {}),
            (get_last_version, [], {}),
            (fs.list, [], {}),
            (fs.find_one, [1], {}),
            (find_list, [], {}),
            (fs.exists, [1], {}),
            (find, [], {}),
            (fs.delete, [1], {}),
        )

    async def test_gridfs_bucket(self):
        client = self.client
        bucket = AsyncGridFSBucket(client.pymongo_test)

        async def upload(session=None):
            stream = bucket.open_upload_stream("f", session=session)
            await stream.write(b"a" * 1048576)
            await stream.close()

        async def upload_with_id(session=None):
            stream = bucket.open_upload_stream_with_id(1, "f1", session=session)
            await stream.write(b"a" * 1048576)
            await stream.close()

        async def open_download_stream(session=None):
            stream = await bucket.open_download_stream(1, session=session)
            await stream.read()

        async def open_download_stream_by_name(session=None):
            stream = await bucket.open_download_stream_by_name("f", session=session)
            await stream.read()

        async def find(session=None):
            files = await bucket.find({"_id": 1}, session=session).to_list()
            for f in files:
                await f.read()

        sio = BytesIO()

        await self._test_ops(
            client,
            (upload, [], {}),
            (upload_with_id, [], {}),
            (bucket.upload_from_stream, ["f", b"data"], {}),
            (bucket.upload_from_stream_with_id, [2, "f", b"data"], {}),
            (open_download_stream, [], {}),
            (open_download_stream_by_name, [], {}),
            (bucket.download_to_stream, [1, sio], {}),
            (bucket.download_to_stream_by_name, ["f", sio], {}),
            (find, [], {}),
            (bucket.rename, [1, "f2"], {}),
            # Delete both files so _test_ops can run these operations twice.
            (bucket.delete, [1], {}),
            (bucket.delete, [2], {}),
        )

    async def test_gridfsbucket_cursor(self):
        client = self.client
        bucket = AsyncGridFSBucket(client.pymongo_test)

        for file_id in 1, 2:
            stream = bucket.open_upload_stream_with_id(file_id, str(file_id))
            await stream.write(b"a" * 1048576)
            await stream.close()

        async with client.start_session() as s:
            cursor = bucket.find(session=s)
            async for f in cursor:
                await f.read()

            self.assertFalse(s.has_ended)

        self.assertTrue(s.has_ended)

        # No explicit session.
        cursor = bucket.find(batch_size=1)
        files = [await cursor.next()]

        s = cursor._session
        self.assertFalse(s.has_ended)
        cursor.__del__()

        self.assertTrue(s.has_ended)
        self.assertIsNone(cursor._session)

        # Files are still valid, they use their own sessions.
        for f in files:
            await f.read()

        # Explicit session.
        async with client.start_session() as s:
            cursor = bucket.find(session=s)
            assert cursor.session is not None
            s = cursor.session
            files = await cursor.to_list()
            cursor.__del__()
            self.assertFalse(s.has_ended)

            for f in files:
                await f.read()

        for f in files:
            # Attempt to read the file again.
            await f.seek(0)
            with self.assertRaisesRegex(InvalidOperation, "ended session"):
                await f.read()

    async def test_aggregate(self):
        client = self.client
        coll = client.pymongo_test.collection

        async def agg(session=None):
            await (await coll.aggregate([], batchSize=2, session=session)).to_list()

        # With empty collection.
        await self._test_ops(client, (agg, [], {}))

        # Now with documents.
        await coll.insert_many([{} for _ in range(10)])
        self.addAsyncCleanup(coll.drop)
        await self._test_ops(client, (agg, [], {}))

    async def test_killcursors(self):
        client = self.client
        coll = client.pymongo_test.collection
        await coll.insert_many([{} for _ in range(10)])

        async def explicit_close(session=None):
            cursor = coll.find(batch_size=2, session=session)
            await anext(cursor)
            await cursor.close()

        await self._test_ops(client, (explicit_close, [], {}))

    async def test_aggregate_error(self):
        listener = self.listener
        client = self.client
        coll = client.pymongo_test.collection
        # 3.6.0 mongos only validates the aggregate pipeline when the
        # database exists.
        await coll.insert_one({})
        listener.reset()

        with self.assertRaises(OperationFailure):
            await coll.aggregate([{"$badOperation": {"bar": 1}}])

        event = listener.first_command_started()
        self.assertEqual(event.command_name, "aggregate")
        lsid = event.command["lsid"]
        # Session was returned to pool despite error.
        self.assertIn(lsid, session_ids(client))

    async def _test_cursor_helper(self, create_cursor, close_cursor):
        coll = self.client.pymongo_test.collection
        await coll.insert_many([{} for _ in range(1000)])

        cursor = await create_cursor(coll, None)
        await anext(cursor)
        # Session is "owned" by cursor.
        session = cursor._session
        self.assertIsNotNone(session)
        lsid = session.session_id
        await anext(cursor)

        # Cursor owns its session unto death.
        self.assertNotIn(lsid, session_ids(self.client))
        await close_cursor(cursor)
        self.assertIn(lsid, session_ids(self.client))

        # An explicit session is not ended by cursor.close() or list(cursor).
        async with self.client.start_session() as s:
            cursor = await create_cursor(coll, s)
            await anext(cursor)
            await close_cursor(cursor)
            self.assertFalse(s.has_ended)
            lsid = s.session_id

        self.assertTrue(s.has_ended)
        self.assertIn(lsid, session_ids(self.client))

    async def test_cursor_close(self):
        async def find(coll, session):
            return coll.find(session=session)

        await self._test_cursor_helper(find, lambda cursor: cursor.close())

    async def test_command_cursor_close(self):
        async def aggregate(coll, session):
            return await coll.aggregate([], session=session)

        await self._test_cursor_helper(aggregate, lambda cursor: cursor.close())

    async def test_cursor_del(self):
        async def find(coll, session):
            return coll.find(session=session)

        async def delete(cursor):
            return cursor.__del__()

        await self._test_cursor_helper(find, delete)

    async def test_command_cursor_del(self):
        async def aggregate(coll, session):
            return await coll.aggregate([], session=session)

        async def delete(cursor):
            return cursor.__del__()

        await self._test_cursor_helper(aggregate, delete)

    async def test_cursor_exhaust(self):
        async def find(coll, session):
            return coll.find(session=session)

        await self._test_cursor_helper(find, lambda cursor: cursor.to_list())

    async def test_command_cursor_exhaust(self):
        async def aggregate(coll, session):
            return await coll.aggregate([], session=session)

        await self._test_cursor_helper(aggregate, lambda cursor: cursor.to_list())

    async def test_cursor_limit_reached(self):
        async def find(coll, session):
            return coll.find(limit=4, batch_size=2, session=session)

        await self._test_cursor_helper(
            find,
            lambda cursor: cursor.to_list(),
        )

    async def test_command_cursor_limit_reached(self):
        async def aggregate(coll, session):
            return await coll.aggregate([], batchSize=900, session=session)

        await self._test_cursor_helper(
            aggregate,
            lambda cursor: cursor.to_list(),
        )

    async def _test_unacknowledged_ops(self, client, *ops):
        listener = client.options.event_listeners[0]

        for f, args, kw in ops:
            async with client.start_session() as s:
                listener.reset()
                # In case "f" modifies its inputs.
                args = copy.copy(args)
                kw = copy.copy(kw)
                kw["session"] = s
                with self.assertRaises(
                    ConfigurationError, msg=f"{f.__name__} did not raise ConfigurationError"
                ):
                    await f(*args, **kw)
                if f.__name__ == "create_collection":
                    # create_collection runs listCollections first.
                    event = listener.started_events.pop(0)
                    self.assertEqual("listCollections", event.command_name)
                    self.assertIn(
                        "lsid",
                        event.command,
                        f"{f.__name__} sent no lsid with {event.command_name}",
                    )

                # Should not run any command before raising an error.
                self.assertFalse(listener.started_events, f"{f.__name__} sent command")

            self.assertTrue(s.has_ended)

        # Unacknowledged write without a session does not send an lsid.
        for f, args, kw in ops:
            listener.reset()
            await f(*args, **kw)
            self.assertGreaterEqual(len(listener.started_events), 1)

            if f.__name__ == "create_collection":
                # create_collection runs listCollections first.
                event = listener.started_events.pop(0)
                self.assertEqual("listCollections", event.command_name)
                self.assertIn(
                    "lsid",
                    event.command,
                    f"{f.__name__} sent no lsid with {event.command_name}",
                )

            for event in listener.started_events:
                self.assertNotIn(
                    "lsid", event.command, f"{f.__name__} sent lsid with {event.command_name}"
                )

    async def test_unacknowledged_writes(self):
        # Ensure the collection exists.
        await self.client.pymongo_test.test_unacked_writes.insert_one({})
        client = await self.async_rs_or_single_client(w=0, event_listeners=[self.listener])
        db = client.pymongo_test
        coll = db.test_unacked_writes
        ops: list = [
            (client.drop_database, [db.name], {}),
            (db.create_collection, ["collection"], {}),
            (db.drop_collection, ["collection"], {}),
        ]
        ops.extend(self.collection_write_ops(coll))
        await self._test_unacknowledged_ops(client, *ops)

        async def drop_db():
            try:
                await self.client.drop_database(db.name)
                return True
            except OperationFailure as exc:
                # Try again on BackgroundOperationInProgressForDatabase and
                # BackgroundOperationInProgressForNamespace.
                if exc.code in (12586, 12587):
                    return False
                raise

        await async_wait_until(drop_db, "dropped database after w=0 writes")

    async def test_snapshot_incompatible_with_causal_consistency(self):
        async with self.client.start_session(causal_consistency=False, snapshot=False):
            pass
        async with self.client.start_session(causal_consistency=False, snapshot=True):
            pass
        async with self.client.start_session(causal_consistency=True, snapshot=False):
            pass
        with self.assertRaises(ConfigurationError):
            async with self.client.start_session(causal_consistency=True, snapshot=True):
                pass

    async def test_session_not_copyable(self):
        client = self.client
        async with client.start_session() as s:
            self.assertRaises(TypeError, lambda: copy.copy(s))


class TestCausalConsistency(AsyncUnitTest):
    listener: SessionTestListener
    client: AsyncMongoClient

    @async_client_context.require_sessions
    async def asyncSetUp(self):
        await super().asyncSetUp()
        self.listener = SessionTestListener()
        self.client = await self.async_rs_or_single_client(event_listeners=[self.listener])

    @async_client_context.require_no_standalone
    async def test_core(self):
        async with self.client.start_session() as sess:
            self.assertIsNone(sess.cluster_time)
            self.assertIsNone(sess.operation_time)
            self.listener.reset()
            await self.client.pymongo_test.test.find_one(session=sess)
            started = self.listener.started_events[0]
            cmd = started.command
            self.assertIsNone(cmd.get("readConcern"))
            op_time = sess.operation_time
            self.assertIsNotNone(op_time)
            succeeded = self.listener.succeeded_events[0]
            reply = succeeded.reply
            self.assertEqual(op_time, reply.get("operationTime"))

            # No explicit session
            await self.client.pymongo_test.test.insert_one({})
            self.assertEqual(sess.operation_time, op_time)
            self.listener.reset()
            try:
                await self.client.pymongo_test.command("doesntexist", session=sess)
            except:
                pass
            failed = self.listener.failed_events[0]
            failed_op_time = failed.failure.get("operationTime")
            # Some older builds of MongoDB 3.5 / 3.6 return None for
            # operationTime when a command fails. Make sure we don't
            # change operation_time to None.
            if failed_op_time is None:
                self.assertIsNotNone(sess.operation_time)
            else:
                self.assertEqual(sess.operation_time, failed_op_time)

            async with self.client.start_session() as sess2:
                self.assertIsNone(sess2.cluster_time)
                self.assertIsNone(sess2.operation_time)
                self.assertRaises(TypeError, sess2.advance_cluster_time, 1)
                self.assertRaises(ValueError, sess2.advance_cluster_time, {})
                self.assertRaises(TypeError, sess2.advance_operation_time, 1)
                # No error
                assert sess.cluster_time is not None
                assert sess.operation_time is not None
                sess2.advance_cluster_time(sess.cluster_time)
                sess2.advance_operation_time(sess.operation_time)
                self.assertEqual(sess.cluster_time, sess2.cluster_time)
                self.assertEqual(sess.operation_time, sess2.operation_time)

    async def _test_reads(self, op, exception=None):
        coll = self.client.pymongo_test.test
        async with self.client.start_session() as sess:
            await coll.find_one({}, session=sess)
            operation_time = sess.operation_time
            self.assertIsNotNone(operation_time)
            self.listener.reset()
            if exception:
                with self.assertRaises(exception):
                    await op(coll, sess)
            else:
                await op(coll, sess)
            act = (
                self.listener.started_events[0]
                .command.get("readConcern", {})
                .get("afterClusterTime")
            )
            self.assertEqual(operation_time, act)

    @async_client_context.require_no_standalone
    async def test_reads(self):
        # Make sure the collection exists.
        await self.client.pymongo_test.test.insert_one({})

        async def aggregate(coll, session):
            return await (await coll.aggregate([], session=session)).to_list()

        async def aggregate_raw(coll, session):
            return await (await coll.aggregate_raw_batches([], session=session)).to_list()

        async def find_raw(coll, session):
            return await coll.find_raw_batches({}, session=session).to_list()

        await self._test_reads(aggregate)
        await self._test_reads(lambda coll, session: coll.find({}, session=session).to_list())
        await self._test_reads(lambda coll, session: coll.find_one({}, session=session))
        await self._test_reads(lambda coll, session: coll.count_documents({}, session=session))
        await self._test_reads(lambda coll, session: coll.distinct("foo", session=session))
        await self._test_reads(aggregate_raw)
        await self._test_reads(find_raw)

        with self.assertRaises(ConfigurationError):
            await self._test_reads(
                lambda coll, session: coll.estimated_document_count(session=session)
            )

    async def _test_writes(self, op):
        coll = self.client.pymongo_test.test
        async with self.client.start_session() as sess:
            await op(coll, sess)
            operation_time = sess.operation_time
            self.assertIsNotNone(operation_time)
            self.listener.reset()
            await coll.find_one({}, session=sess)
            act = (
                self.listener.started_events[0]
                .command.get("readConcern", {})
                .get("afterClusterTime")
            )
            self.assertEqual(operation_time, act)

    @async_client_context.require_no_standalone
    async def test_writes(self):
        await self._test_writes(
            lambda coll, session: coll.bulk_write([InsertOne[dict]({})], session=session)
        )
        await self._test_writes(lambda coll, session: coll.insert_one({}, session=session))
        await self._test_writes(lambda coll, session: coll.insert_many([{}], session=session))
        await self._test_writes(
            lambda coll, session: coll.replace_one({"_id": 1}, {"x": 1}, session=session)
        )
        await self._test_writes(
            lambda coll, session: coll.update_one({}, {"$set": {"X": 1}}, session=session)
        )
        await self._test_writes(
            lambda coll, session: coll.update_many({}, {"$set": {"x": 1}}, session=session)
        )
        await self._test_writes(lambda coll, session: coll.delete_one({}, session=session))
        await self._test_writes(lambda coll, session: coll.delete_many({}, session=session))
        await self._test_writes(
            lambda coll, session: coll.find_one_and_replace({"x": 1}, {"y": 1}, session=session)
        )
        await self._test_writes(
            lambda coll, session: coll.find_one_and_update(
                {"y": 1}, {"$set": {"x": 1}}, session=session
            )
        )
        await self._test_writes(
            lambda coll, session: coll.find_one_and_delete({"x": 1}, session=session)
        )
        await self._test_writes(lambda coll, session: coll.create_index("foo", session=session))
        await self._test_writes(
            lambda coll, session: coll.create_indexes(
                [IndexModel([("bar", ASCENDING)])], session=session
            )
        )
        await self._test_writes(lambda coll, session: coll.drop_index("foo_1", session=session))
        await self._test_writes(lambda coll, session: coll.drop_indexes(session=session))

    async def _test_no_read_concern(self, op):
        coll = self.client.pymongo_test.test
        async with self.client.start_session() as sess:
            await coll.find_one({}, session=sess)
            operation_time = sess.operation_time
            self.assertIsNotNone(operation_time)
            self.listener.reset()
            await op(coll, sess)
            rc = self.listener.started_events[0].command.get("readConcern")
            self.assertIsNone(rc)

    @async_client_context.require_no_standalone
    async def test_writes_do_not_include_read_concern(self):
        await self._test_no_read_concern(
            lambda coll, session: coll.bulk_write([InsertOne[dict]({})], session=session)
        )
        await self._test_no_read_concern(lambda coll, session: coll.insert_one({}, session=session))
        await self._test_no_read_concern(
            lambda coll, session: coll.insert_many([{}], session=session)
        )
        await self._test_no_read_concern(
            lambda coll, session: coll.replace_one({"_id": 1}, {"x": 1}, session=session)
        )
        await self._test_no_read_concern(
            lambda coll, session: coll.update_one({}, {"$set": {"X": 1}}, session=session)
        )
        await self._test_no_read_concern(
            lambda coll, session: coll.update_many({}, {"$set": {"x": 1}}, session=session)
        )
        await self._test_no_read_concern(lambda coll, session: coll.delete_one({}, session=session))
        await self._test_no_read_concern(
            lambda coll, session: coll.delete_many({}, session=session)
        )
        await self._test_no_read_concern(
            lambda coll, session: coll.find_one_and_replace({"x": 1}, {"y": 1}, session=session)
        )
        await self._test_no_read_concern(
            lambda coll, session: coll.find_one_and_update(
                {"y": 1}, {"$set": {"x": 1}}, session=session
            )
        )
        await self._test_no_read_concern(
            lambda coll, session: coll.find_one_and_delete({"x": 1}, session=session)
        )
        await self._test_no_read_concern(
            lambda coll, session: coll.create_index("foo", session=session)
        )
        await self._test_no_read_concern(
            lambda coll, session: coll.create_indexes(
                [IndexModel([("bar", ASCENDING)])], session=session
            )
        )
        await self._test_no_read_concern(
            lambda coll, session: coll.drop_index("foo_1", session=session)
        )
        await self._test_no_read_concern(lambda coll, session: coll.drop_indexes(session=session))

        # Not a write, but explain also doesn't support readConcern.
        await self._test_no_read_concern(
            lambda coll, session: coll.find({}, session=session).explain()
        )

    @async_client_context.require_no_standalone
    @async_client_context.require_version_max(4, 1, 0)
    async def test_aggregate_out_does_not_include_read_concern(self):
        async def alambda(coll, session):
            await (await coll.aggregate([{"$out": "aggout"}], session=session)).to_list()

        await self._test_no_read_concern(alambda)

    @async_client_context.require_no_standalone
    async def test_get_more_does_not_include_read_concern(self):
        coll = self.client.pymongo_test.test
        async with self.client.start_session() as sess:
            await coll.find_one({}, session=sess)
            operation_time = sess.operation_time
            self.assertIsNotNone(operation_time)
            await coll.insert_many([{}, {}])
            cursor = coll.find({}).batch_size(1)
            await anext(cursor)
            self.listener.reset()
            await cursor.to_list()
            started = self.listener.started_events[0]
            self.assertEqual(started.command_name, "getMore")
            self.assertIsNone(started.command.get("readConcern"))

    async def test_session_not_causal(self):
        async with self.client.start_session(causal_consistency=False) as s:
            await self.client.pymongo_test.test.insert_one({}, session=s)
            self.listener.reset()
            await self.client.pymongo_test.test.find_one({}, session=s)
            act = (
                self.listener.started_events[0]
                .command.get("readConcern", {})
                .get("afterClusterTime")
            )
            self.assertIsNone(act)

    @async_client_context.require_standalone
    async def test_server_not_causal(self):
        async with self.client.start_session(causal_consistency=True) as s:
            await self.client.pymongo_test.test.insert_one({}, session=s)
            self.listener.reset()
            await self.client.pymongo_test.test.find_one({}, session=s)
            act = (
                self.listener.started_events[0]
                .command.get("readConcern", {})
                .get("afterClusterTime")
            )
            self.assertIsNone(act)

    @async_client_context.require_no_standalone
    @async_client_context.require_no_mmap
    async def test_read_concern(self):
        async with self.client.start_session(causal_consistency=True) as s:
            coll = self.client.pymongo_test.test
            await coll.insert_one({}, session=s)
            self.listener.reset()
            await coll.find_one({}, session=s)
            read_concern = self.listener.started_events[0].command.get("readConcern")
            self.assertIsNotNone(read_concern)
            self.assertIsNone(read_concern.get("level"))
            self.assertIsNotNone(read_concern.get("afterClusterTime"))

            coll = coll.with_options(read_concern=ReadConcern("majority"))
            self.listener.reset()
            await coll.find_one({}, session=s)
            read_concern = self.listener.started_events[0].command.get("readConcern")
            self.assertIsNotNone(read_concern)
            self.assertEqual(read_concern.get("level"), "majority")
            self.assertIsNotNone(read_concern.get("afterClusterTime"))

    @async_client_context.require_no_standalone
    async def test_cluster_time_with_server_support(self):
        await self.client.pymongo_test.test.insert_one({})
        self.listener.reset()
        await self.client.pymongo_test.test.find_one({})
        after_cluster_time = self.listener.started_events[0].command.get("$clusterTime")
        self.assertIsNotNone(after_cluster_time)

    @async_client_context.require_standalone
    async def test_cluster_time_no_server_support(self):
        await self.client.pymongo_test.test.insert_one({})
        self.listener.reset()
        await self.client.pymongo_test.test.find_one({})
        after_cluster_time = self.listener.started_events[0].command.get("$clusterTime")
        self.assertIsNone(after_cluster_time)


class TestClusterTime(AsyncIntegrationTest):
    async def asyncSetUp(self):
        await super().asyncSetUp()
        if "$clusterTime" not in (await async_client_context.hello):
            raise SkipTest("$clusterTime not supported")

    # Sessions prose test: 3) $clusterTime in commands
    async def test_cluster_time(self):
        listener = SessionTestListener()
        client = await self.async_rs_or_single_client(event_listeners=[listener])
        collection = client.pymongo_test.collection
        # Prepare for tests of find() and aggregate().
        await collection.insert_many([{} for _ in range(10)])
        self.addAsyncCleanup(collection.drop)
        self.addAsyncCleanup(client.pymongo_test.collection2.drop)

        async def rename_and_drop():
            # Ensure collection exists.
            await collection.insert_one({})
            await collection.rename("collection2")
            await client.pymongo_test.collection2.drop()

        async def insert_and_find():
            cursor = collection.find().batch_size(1)
            for _ in range(10):
                # Advance the cluster time.
                await collection.insert_one({})
                await anext(cursor)

            await cursor.close()

        async def insert_and_aggregate():
            cursor = (await collection.aggregate([], batchSize=1)).batch_size(1)
            for _ in range(5):
                # Advance the cluster time.
                await collection.insert_one({})
                await anext(cursor)

            await cursor.close()

        async def aggregate():
            await (await collection.aggregate([])).to_list()

        ops = [
            # Tests from Driver Sessions Spec.
            ("ping", lambda: client.admin.command("ping")),
            ("aggregate", lambda: aggregate()),
            ("find", lambda: collection.find().to_list()),
            ("insert_one", lambda: collection.insert_one({})),
            # Additional PyMongo tests.
            ("insert_and_find", insert_and_find),
            ("insert_and_aggregate", insert_and_aggregate),
            ("update_one", lambda: collection.update_one({}, {"$set": {"x": 1}})),
            ("update_many", lambda: collection.update_many({}, {"$set": {"x": 1}})),
            ("delete_one", lambda: collection.delete_one({})),
            ("delete_many", lambda: collection.delete_many({})),
            ("bulk_write", lambda: collection.bulk_write([InsertOne({})])),
            ("rename_and_drop", rename_and_drop),
        ]

        for _name, f in ops:
            listener.reset()
            # Call f() twice, insert to advance clusterTime, call f() again.
            await f()
            await f()
            await collection.insert_one({})
            await f()

            self.assertGreaterEqual(len(listener.started_events), 1)
            for i, event in enumerate(listener.started_events):
                self.assertTrue(
                    "$clusterTime" in event.command,
                    f"{f.__name__} sent no $clusterTime with {event.command_name}",
                )

                if i > 0:
                    succeeded = listener.succeeded_events[i - 1]
                    self.assertTrue(
                        "$clusterTime" in succeeded.reply,
                        f"{f.__name__} received no $clusterTime with {succeeded.command_name}",
                    )

                    self.assertTrue(
                        event.command["$clusterTime"]["clusterTime"]
                        >= succeeded.reply["$clusterTime"]["clusterTime"],
                        f"{f.__name__} sent wrong $clusterTime with {event.command_name}",
                    )

    # Sessions prose test: 20) Drivers do not gossip `$clusterTime` on SDAM commands
    async def test_cluster_time_not_used_by_sdam(self):
        heartbeat_listener = HeartbeatEventListener()
        cmd_listener = OvertCommandListener()
        with client_knobs(min_heartbeat_interval=0.01):
            c1 = await self.async_single_client(
                event_listeners=[heartbeat_listener, cmd_listener], heartbeatFrequencyMS=10
            )
            cluster_time = (await c1.admin.command({"ping": 1}))["$clusterTime"]
            self.assertEqual(c1._topology.max_cluster_time(), cluster_time)

            # Advance the server's $clusterTime by performing an insert via another client.
            await self.db.test.insert_one({"advance": "$clusterTime"})
            # Wait until the client C1 processes the next pair of SDAM heartbeat started + succeeded events.
            heartbeat_listener.reset()

            async def next_heartbeat():
                events = heartbeat_listener.events
                for i in range(len(events) - 1):
                    if isinstance(events[i], monitoring.ServerHeartbeatStartedEvent):
                        if isinstance(events[i + 1], monitoring.ServerHeartbeatSucceededEvent):
                            return True
                return False

            await async_wait_until(
                next_heartbeat, "never found pair of heartbeat started + succeeded events"
            )
            # Assert that C1's max $clusterTime is still the same and has not been updated by SDAM.
            cmd_listener.reset()
            await c1.admin.command({"ping": 1})
            started = cmd_listener.started_events[0]
            self.assertEqual(started.command_name, "ping")
            self.assertEqual(started.command["$clusterTime"], cluster_time)


if __name__ == "__main__":
    unittest.main()<|MERGE_RESOLUTION|>--- conflicted
+++ resolved
@@ -39,11 +39,7 @@
 from test.asynchronous.helpers import client_knobs
 from test.utils import (
     EventListener,
-<<<<<<< HEAD
-    ExceptionCatchingThread,
     HeartbeatEventListener,
-=======
->>>>>>> f27e8e12
     OvertCommandListener,
     async_wait_until,
 )
